--- conflicted
+++ resolved
@@ -10,9 +10,9 @@
 class MetaTrainer(object):
 
 
-    def __init__(self, model, train_datasets, val_datasets, 
+    def __init__(self, model, train_datasets, val_datasets,
             num_episodes, model_save_path, results_save_path):
-        self.outer_model = model 
+        self.outer_model = model
         self.n_tasks = num_episodes
         self.model_save_path = model_save_path
         self.results_save_path = results_save_path
@@ -46,7 +46,7 @@
                     "accuracy":defaultdict(list)}
         self.outer_results = {"losses":defaultdict(list),
                     "accuracy":defaultdict(list)}
-    
+
     def _initialize_loaders(self, task, valid=False):
         if not valid:
             return self.train_datasets[task].get_dataloaders()
@@ -115,7 +115,7 @@
                 query_task_batch[label] = b
             query_set[task] = query_task_batch
         return source_set, query_set
-   
+
     def init_prototype_parameters(self, model, support_set, task):
         n_classes = self.task_classes[task]
         prototypes = torch.zeros((n_classes, 768))
@@ -126,12 +126,12 @@
             input_ids = self._to_device(batch['input_ids'])
             token_type_ids = self._to_device(batch['token_type_ids'])
             attention_mask = self._to_device(batch['attention_mask'])
-        
+
             encoding = self.outer_model.encoder(input_ids,
                                 token_type_ids=token_type_ids,
                                 attention_mask=attention_mask)["last_hidden_state"][:,0,:]
             prototypes[label, :] = torch.mean(encoding, dim=0)
-       
+
         model.gamma = prototypes
 
     def _extract(self, batch):
@@ -143,9 +143,9 @@
         labels = torch.cat(tuple([batch[class_]["labels"] for class_ in batch.keys()]))
 
         shuffle_indices = torch.randperm(labels.shape[0])
-        return {'input_ids': input_ids[shuffle_indices], 
-                'token_type_ids': token_type_ids[shuffle_indices], 
-                'attention_mask': attention_mask[shuffle_indices], 
+        return {'input_ids': input_ids[shuffle_indices],
+                'token_type_ids': token_type_ids[shuffle_indices],
+                'attention_mask': attention_mask[shuffle_indices],
                 'labels': labels[shuffle_indices]
                 }
 
@@ -159,51 +159,47 @@
         n_classes = self.task_classes[task]
         model.zero_grad()
         optimizer = torch.optim.AdamW(model.parameters(), lr=0.1, weight_decay=1e-4)
-        
+
         batch = self._extract(support_set[task])
         labels = self._to_device(batch['labels'])
         optimizer.zero_grad()
         logits = self.forward(model, batch)
-        
+
         loss = loss_func(logits, labels)
         accuracy = self.get_accuracy(logits, labels)
         self.inner_results["losses"][task].append(loss.item())
         self.inner_results["accuracy"][task].append(accuracy)
-        
+
         loss.backward()
         optimizer.step()
 
-    
+
     def get_accuracy(self, logits, labels):
         predictions = torch.argmax(logits, dim=1)
         return (predictions == labels).float().mean().item()
 
-    
+
     def calc_validation_grads(self, model, query_set, task):
         loss_func = self.loss_funcs[task]
         n_classes = self.task_classes[task]
         #predictions = []
         #all_labels = []
-        
+
         batch = self._extract(query_set[task])
         labels = self._to_device(batch["labels"])
         logits = self.forward(model, batch)
 
         #predictions.append(logits)
         #all_labels.append(labels)
-        
+
         #predictions = torch.cat(predictions, dim=0)
         #all_labels = torch.cat(all_labels, dim=0)
 
-<<<<<<< HEAD
         loss = loss_func(predictions, all_labels)
         accuracy = self.get_accuracy(predictions, all_labels)
         print("task: {}, query accuracy: {}, query loss: {}".format(task, accuracy, loss.item()))
         self.outer_results["losses"][task].append(loss.item())
         self.outer_results["accuracy"][task].append(accuracy)
-=======
-        loss = loss_func(logits, labels) #predictions, all_labels)
->>>>>>> 4e84cf42
 
         grads_inner_model = torch.autograd.grad(outputs=loss,
                                             inputs=model.encoder.parameters(),
@@ -223,7 +219,7 @@
             else:
                 param.grad += grads_inner_model[i] + grads_outer_model[i]
 
-    
+
     def train_episode(self, support_set, query_set, task):
         "train inner model for 1 step, returns gradients of encoder on support set."
         n_classes = self.task_classes[task]
@@ -242,7 +238,7 @@
         # Step 5: perform k inner loop steps.
         print("---- Performing inner loop updates ----")
         self.inner_loop(inner_model, support_set, task)
-            
+
         # Step 6: Replace output parameters with trick.
         inner_model.replace_phi()
 
@@ -253,14 +249,14 @@
 
 
 if __name__ == "__main__":
-    
+
     config = {'freeze_bert': False}
     model = Classifier(config)
 
     para_train_support, para_train_query = ParaphraseDataset.read(path='data/msrp/', split='train', slice_=1000)
     para_train_support_metaset = MetaDataset.Initialize(para_train_support, K=10)
     para_train_query_metaset = MetaDataset.Initialize(para_train_query, K=6)
-    
+
     #para_test_support, para_query = ParaphraseDataset.read(path='data/msrp/', split='test', slice_=16)
     #para_test_support_metaset = MetaDataset.Initialize(para_test_support, K=10)
     #para_test_query_metaset = MetaDataset.Initialize(para_test_query, K=6)
@@ -273,28 +269,28 @@
     #mnli_test_support, mnli_test_query = MNLI.read(path='data/multinli_1.0/', split='dev_mismatched',slice_=100)
     #mnli_test_support_metaset = MetaDataset.Initialize(mnli_test_support, K=10)
     #mnli_test_query_metaset = MetaDataset.Initialize(mnli_test_query, K=10)
-    
-     
+
+
     meta_trainer = MetaTrainer(
                             model = model,
-                            train_datasets = [mnli_train_support_metaset, 
+                            train_datasets = [mnli_train_support_metaset,
                                             para_train_support_metaset],
-                            val_datasets = [mnli_train_query_metaset, 
+                            val_datasets = [mnli_train_query_metaset,
                                             para_train_query_metaset],
                             num_episodes = 2,
                             model_save_path = "saved_models/para_mnli.pt",
                             results_save_path = "results/para_mnli.txt"
                             )
-    
+
     meta_trainer.train()
-    
-    
-    
+
+
+
     #datasetloader = EpisodeDataLoader.create_dataloader(k=8, datasets=[
     #        ParaphraseDataset(batch_size=8),
     #        StanceDataset(batch_size=8)
     #    ], batch_size=16)
-    
+
    # datasetloader = EpisodeDataLoader(k=8, datasets=[
    #         StanceDataset(batch_size=8)
    #     ], batch_size=16)
@@ -304,7 +300,7 @@
 
    # stance_train = datasetloader._get_iter(datasetloader.datasets[1], support=True)
    # stance_dev = datasetloader._get_iter(datasetloader.datasets[1], support=False)
-   
+
    # SDmetadataset = MetaDataset.Initialize(stance_train)
    # SDloaders = MetaLoader(SDmetadataset).get_data_loader(SDmetadataset.dataloaders())
 
@@ -317,5 +313,5 @@
    #                             val_loaders = [stance_train],
    #                             num_episodes = 1
    #                         )
-    
+
     #meta_trainer.train()