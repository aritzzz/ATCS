--- conflicted
+++ resolved
@@ -7,7 +7,6 @@
 from data_utils import *
 from models import Classifier
 from collections import defaultdict
-<<<<<<< HEAD
 import matplotlib.pyplot as plt
 
 class Plotter(object):
@@ -35,9 +34,7 @@
 
 
 
-=======
 from transformers import AdamW, get_cosine_schedule_with_warmup
->>>>>>> 1f58c1c5
 
 class MetaTrainer(object):
 
@@ -69,12 +66,9 @@
                     2: nn.CrossEntropyLoss()
                 }
         self.task_classes = task_classes
-<<<<<<< HEAD
         self.clip_value = clip_value
         self.outer_optimizer = torch.optim.AdamW(self.outer_model.encoder.parameters(),
-=======
         self.outer_optimizer = AdamW(self.outer_model.encoder.parameters(),
->>>>>>> 1f58c1c5
                                                 weight_decay=1e-4)
         self.outer_lr_scheduler = get_cosine_schedule_with_warmup(self.outer_optimizer, num_warmup_steps=int(0.10*self.n_epochs*self.num_episodes))
 
@@ -222,12 +216,9 @@
         loss_func = self.loss_funcs[task]
         n_classes = self.task_classes[task]
         model.zero_grad()
-<<<<<<< HEAD
-        optimizer = torch.optim.AdamW(model.parameters(), lr=0.01, weight_decay=1e-4)
-=======
+        # optimizer = torch.optim.AdamW(model.parameters(), lr=0.01, weight_decay=1e-4)
         optimizer = AdamW(model.parameters(), lr=0.1, weight_decay=1e-4)
         # scheduler = get_cosine_schedule_with_warmup(optimizer, num_warmup_steps=)
->>>>>>> 1f58c1c5
 
         batch = self._extract(support_set[task])
         labels = self._to_device(batch['labels'])
@@ -370,32 +361,26 @@
 
     model = Classifier(config)
 
-<<<<<<< HEAD
     para_train_support, para_train_query = StanceDataset.read(path='./data/claim_stance/', split='train', ratio=0.5)
     para_train_support_metaset = MetaDataset.Initialize(para_train_support, config["support_k"])
     para_train_query_metaset = MetaDataset.Initialize(para_train_query, config["query_k"])
-=======
-    # para_train_support, para_train_query = ParaphraseDataset.read(path='data/msrp/', split='train', ratio=0.5)
-    # para_train_support_metaset = MetaDataset.Initialize(para_train_support, config["support_k"])
-    # para_train_query_metaset = MetaDataset.Initialize(para_train_query, config["query_k"])
->>>>>>> 1f58c1c5
 
     para_test = StanceDataset.read(path='./data/claim_stance/', split='test')
     para_test_metaset = MetaDataset.Initialize(para_test, config["support_k"], test=True)
 
 
-    mnli_train_support = MNLI.read(path='./data/multinli_1.0/', split='train', slice_=-1)
-    mnli_train_query = MNLI.read(path='./data/multinli_1.0/', split='dev_matched')
-
-    mnli_train_support_metaset = MetaDataset.Initialize(mnli_train_support, config["support_k"])
-    mnli_train_query_metaset = MetaDataset.Initialize(mnli_train_query, config["query_k"])
+    # mnli_train_support = MNLI.read(path='./data/multinli_1.0/', split='train', slice_=-1)
+    # mnli_train_query = MNLI.read(path='./data/multinli_1.0/', split='dev_matched')
+
+    # mnli_train_support_metaset = MetaDataset.Initialize(mnli_train_support, config["support_k"])
+    # mnli_train_query_metaset = MetaDataset.Initialize(mnli_train_query, config["query_k"])
 
 
 
     meta_trainer = MetaTrainer(
                             model = model,
-                            train_datasets = [mnli_train_support_metaset],
-                            val_datasets = [mnli_train_query_metaset],
+                            train_datasets = [para_train_support_metaset],
+                            val_datasets = [para_train_query_metaset],
                             test_datasets = [para_test_metaset],
                             task_classes = {0:2},
                             epochs = config["epochs"],
