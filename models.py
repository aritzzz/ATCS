--- conflicted
+++ resolved
@@ -21,12 +21,8 @@
     def __init__(self, config):
         super().__init__()
         self.encoder = BertModel.from_pretrained("bert-base-uncased")
-<<<<<<< HEAD
-        # self.mlp = nn.Linear(768, config['n_classes'])
-=======
         self.gamma = None
         self.phi = None
->>>>>>> e8634d86
 
         if config['freeze_bert']:
             self.freeze_BERT()
@@ -40,9 +36,6 @@
         x = self.encoder(x, 
                 token_type_ids=token_type_ids, 
                 attention_mask=attention_mask)["last_hidden_state"][:,0,:]
-<<<<<<< HEAD
-        return x #self.mlp(x)
-=======
         return self.phi(x)
 
     def init_phi(self, n_classes):
@@ -65,7 +58,6 @@
 
         del self.phi.weight
         del self.phi.bias
->>>>>>> e8634d86
 
         self.phi.weight = 2 * self.gamma + (w_data - 2 * self.gamma).detach()
         scalar_norm = -torch.sum(self.gamma * self.gamma, dim=-1)
